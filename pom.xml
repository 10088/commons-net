--- conflicted
+++ resolved
@@ -17,34 +17,6 @@
 -->
 
 <project xmlns="http://maven.apache.org/POM/4.0.0"
-<<<<<<< HEAD
-         xmlns:xsi="http://www.w3.org/2001/XMLSchema-instance"
-         xsi:schemaLocation="http://maven.apache.org/POM/4.0.0 http://maven.apache.org/maven-v4_0_0.xsd">
-    <parent>
-        <groupId>org.apache.commons</groupId>
-        <artifactId>commons-parent</artifactId>
-        <version>11</version>
-    </parent>
-    <modelVersion>4.0.0</modelVersion>
-    <groupId>commons-net</groupId>
-    <artifactId>commons-net</artifactId>
-    <version>2.0.0</version>
-    <name>Commons Net</name>
-    <description>
-        A collection of network utilities and protocol implementations.
-    </description>
-    <url>http://commons.apache.org/net/</url>
-    <issueManagement>
-        <system>jira</system>
-        <url>http://issues.apache.org/jira/browse/NET</url>
-    </issueManagement>
-    <inceptionYear>1997</inceptionYear>
-    <scm>
-        <connection>scm:svn:http://svn.apache.org/repos/asf/commons/proper/net/branches/NET_2_0</connection>
-        <developerConnection>scm:svn:https://svn.apache.org/repos/asf/commons/proper/net/branches/NET_2_0</developerConnection>
-        <url>http://svn.apache.org/viewvc/commons/proper/net/branches/NET_2_0</url>
-    </scm>
-=======
 	xmlns:xsi="http://www.w3.org/2001/XMLSchema-instance"
 	xsi:schemaLocation="http://maven.apache.org/POM/4.0.0 http://maven.apache.org/maven-v4_0_0.xsd">
 	<parent>
@@ -71,7 +43,6 @@
 		<developerConnection>scm:svn:https://svn.apache.org/repos/asf/commons/proper/net/branches/NET_2_0</developerConnection>
 		<url>http://svn.apache.org/viewvc/commons/proper/net/branches/NET_2_0</url>
 	</scm>
->>>>>>> 363578eb
 
 	<distributionManagement>
 		<site>
