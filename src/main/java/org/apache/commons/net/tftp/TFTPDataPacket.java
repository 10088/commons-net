--- conflicted
+++ resolved
@@ -247,13 +247,7 @@
         this.offset = offset;
         this.length = length;
 
-<<<<<<< HEAD
-        if (length > MAX_DATA_LENGTH) {
-            this.length = MAX_DATA_LENGTH;
-        }
-=======
         this.length = Math.min(length, MAX_DATA_LENGTH);
->>>>>>> f7f3f3e7
     }
 
     /**
